// swift-tools-version:5.7

import PackageDescription
import Foundation

/// If we are in a controlled CI environment, we can use internal compiler flags
/// to speed up the build or improve it.
var swiftSyntaxSwiftSettings: [SwiftSetting] = []
if ProcessInfo.processInfo.environment["SWIFT_BUILD_SCRIPT_ENVIRONMENT"] != nil {
  swiftSyntaxSwiftSettings += [
    .define("SWIFTSYNTAX_ENABLE_ASSERTIONS")
  ]
}
if ProcessInfo.processInfo.environment["SWIFTSYNTAX_ENABLE_RAWSYNTAX_VALIDATION"] != nil {
  swiftSyntaxSwiftSettings += [
    .define("SWIFTSYNTAX_ENABLE_RAWSYNTAX_VALIDATION")
  ]
}

var swiftParserSwiftSettings: [SwiftSetting] = []
if ProcessInfo.processInfo.environment["SWIFTPARSER_ENABLE_ALTERNATE_TOKEN_INTROSPECTION"] != nil {
  swiftParserSwiftSettings += [
    .define("SWIFTPARSER_ENABLE_ALTERNATE_TOKEN_INTROSPECTION")
  ]
}

let package = Package(
  name: "swift-syntax",
  platforms: [
    .macOS(.v10_15),
    .iOS(.v13),
    .tvOS(.v13),
    .watchOS(.v6),
    .macCatalyst(.v13),
  ],
  products: [
    .library(name: "SwiftBasicFormat", targets: ["SwiftBasicFormat"]),
    .library(name: "SwiftCompilerPlugin", targets: ["SwiftCompilerPlugin"]),
    .library(name: "SwiftCompilerPluginMessageHandling", targets: ["SwiftCompilerPluginMessageHandling"]),
    .library(name: "SwiftDiagnostics", targets: ["SwiftDiagnostics"]),
    .library(name: "SwiftIDEUtils", targets: ["SwiftIDEUtils"]),
    .library(name: "SwiftOperators", targets: ["SwiftOperators"]),
    .library(name: "SwiftParser", targets: ["SwiftParser"]),
    .library(name: "SwiftParserDiagnostics", targets: ["SwiftParserDiagnostics"]),
    .library(name: "SwiftRefactor", targets: ["SwiftRefactor"]),
    .library(name: "SwiftSyntax", targets: ["SwiftSyntax"]),
    .library(name: "SwiftSyntaxBuilder", targets: ["SwiftSyntaxBuilder"]),
    .library(name: "SwiftSyntaxMacros", targets: ["SwiftSyntaxMacros"]),
    .library(name: "SwiftSyntaxMacroExpansion", targets: ["SwiftSyntaxMacroExpansion"]),
    .library(name: "SwiftSyntaxMacrosTestSupport", targets: ["SwiftSyntaxMacrosTestSupport"]),
  ],
  targets: [
    // MARK: - Internal helper targets

    .target(
      name: "_SwiftSyntaxTestSupport",
      dependencies: ["SwiftBasicFormat", "SwiftSyntax", "SwiftSyntaxBuilder"]
    ),

    .target(
      name: "WASIHelpers"
    ),

    .testTarget(
      name: "SwiftSyntaxTestSupportTest",
      dependencies: ["_SwiftSyntaxTestSupport", "SwiftParser"]
    ),

    // MARK: - Library targets
    // Formatting style:
    //  - One section for each target and its test target
    //  - Sections are sorted alphabetically
    //  - Each target argument takes exactly one line, unless there are external dependencies.
    //    In that case package and internal dependencies are on different lines.
    //  - All array elements are sorted alphabetically

    // MARK: SwiftBasicFormat

    .target(
      name: "SwiftBasicFormat",
      dependencies: ["SwiftSyntax"],
      exclude: ["CMakeLists.txt"]
    ),

    .testTarget(
      name: "SwiftBasicFormatTest",
      dependencies: ["_SwiftSyntaxTestSupport", "SwiftBasicFormat", "SwiftSyntaxBuilder"]
    ),

    // MARK: SwiftCompilerPlugin

    .target(
      name: "SwiftCompilerPlugin",
      dependencies: ["SwiftCompilerPluginMessageHandling", "SwiftSyntaxMacros"]
    ),

    .testTarget(
      name: "SwiftCompilerPluginTest",
      dependencies: ["SwiftCompilerPlugin"]
    ),

    // MARK: SwiftCompilerPluginMessageHandling

    .target(
      name: "SwiftCompilerPluginMessageHandling",
      dependencies: ["SwiftDiagnostics", "SwiftOperators", "SwiftParser", "SwiftSyntax", "SwiftSyntaxMacros", "SwiftSyntaxMacroExpansion"],
      exclude: ["CMakeLists.txt"]
    ),

    // MARK: SwiftDiagnostics

    .target(
      name: "SwiftDiagnostics",
      dependencies: ["SwiftSyntax"],
      exclude: ["CMakeLists.txt"]
    ),

    .testTarget(
      name: "SwiftDiagnosticsTest",
      dependencies: ["_SwiftSyntaxTestSupport", "SwiftDiagnostics", "SwiftParser", "SwiftParserDiagnostics"]
    ),

    // MARK: SwiftIDEUtils

    .target(
      name: "SwiftIDEUtils",
      dependencies: ["SwiftSyntax"],
      exclude: ["CMakeLists.txt"]
    ),

    .testTarget(
      name: "SwiftIDEUtilsTest",
      dependencies: ["_SwiftSyntaxTestSupport", "SwiftIDEUtils", "SwiftParser", "SwiftSyntax"]
    ),

    // MARK: SwiftSyntax

    .target(
      name: "SwiftSyntax",
      dependencies: [],
      exclude: ["CMakeLists.txt"],
      swiftSettings: swiftSyntaxSwiftSettings
    ),

    .testTarget(
      name: "SwiftSyntaxTest",
      dependencies: ["_SwiftSyntaxTestSupport", "SwiftSyntax", "SwiftSyntaxBuilder"]
    ),

    // MARK: SwiftSyntaxBuilder

    .target(
      name: "SwiftSyntaxBuilder",
      dependencies: ["SwiftBasicFormat", "SwiftParser", "SwiftParserDiagnostics", "SwiftSyntax"],
      exclude: ["CMakeLists.txt"]
    ),

    .testTarget(
      name: "SwiftSyntaxBuilderTest",
      dependencies: ["_SwiftSyntaxTestSupport", "SwiftSyntaxBuilder"]
    ),

    // MARK: SwiftSyntaxMacros

    .target(
      name: "SwiftSyntaxMacros",
      dependencies: ["SwiftDiagnostics", "SwiftParser", "SwiftSyntax", "SwiftSyntaxBuilder"],
      exclude: ["CMakeLists.txt"]
    ),

    .testTarget(
      name: "SwiftSyntaxMacrosTest",
      dependencies: [
        "_SwiftSyntaxTestSupport", "SwiftDiagnostics", "SwiftOperators", "SwiftParser", "SwiftSyntaxBuilder", "SwiftSyntaxMacros",
        "SwiftSyntaxMacrosTestSupport",
      ]
    ),

    // MARK: SwiftSyntaxMacroExpansion

    .target(
      name: "SwiftSyntaxMacroExpansion",
      dependencies: ["SwiftSyntax", "SwiftSyntaxMacros"],
      exclude: ["CMakeLists.txt"]
    ),

    // MARK: SwiftSyntaxMacrosTestSupport

    .target(
      name: "SwiftSyntaxMacrosTestSupport",
      dependencies: ["_SwiftSyntaxTestSupport", "SwiftDiagnostics", "SwiftParser", "SwiftSyntaxMacros"]
    ),

    // MARK: SwiftParser

    .target(
      name: "SwiftParser",
      dependencies: ["SwiftSyntax"],
      exclude: ["CMakeLists.txt", "README.md"],
      swiftSettings: swiftParserSwiftSettings

    ),

    .testTarget(
      name: "SwiftParserTest",
      dependencies: ["_SwiftSyntaxTestSupport", "SwiftDiagnostics", "SwiftOperators", "SwiftParser", "SwiftSyntaxBuilder",
                     .target(name: "WASIHelpers", condition: .when(platforms: [.wasi]))],
      swiftSettings: swiftParserSwiftSettings
    ),

    // MARK: SwiftParserDiagnostics

    .target(
      name: "SwiftParserDiagnostics",
      dependencies: ["SwiftBasicFormat", "SwiftDiagnostics", "SwiftParser", "SwiftSyntax"],
      exclude: ["CMakeLists.txt"]
    ),

    .testTarget(
      name: "SwiftParserDiagnosticsTest",
      dependencies: ["SwiftDiagnostics", "SwiftParserDiagnostics"]
    ),

    // MARK: SwiftOperators

    .target(
      name: "SwiftOperators",
      dependencies: ["SwiftDiagnostics", "SwiftParser", "SwiftSyntax"],
      exclude: [
        "CMakeLists.txt"
      ]
    ),

    .testTarget(
      name: "SwiftOperatorsTest",
      dependencies: ["_SwiftSyntaxTestSupport", "SwiftOperators", "SwiftParser"]
    ),

    // MARK: SwiftRefactor

    .target(
      name: "SwiftRefactor",
      dependencies: ["SwiftBasicFormat", "SwiftParser", "SwiftSyntax", "SwiftSyntaxBuilder"]
    ),

    .testTarget(
      name: "SwiftRefactorTest",
      dependencies: ["_SwiftSyntaxTestSupport", "SwiftRefactor"]
    ),

    // MARK: - Executable targets

<<<<<<< HEAD
=======
    .executableTarget(
      name: "swift-parser-cli",
      dependencies: [
        "_InstructionCounter", "SwiftBasicFormat", "SwiftDiagnostics", "SwiftOperators", "SwiftParser", "SwiftParserDiagnostics", "SwiftSyntax",
        .product(name: "ArgumentParser", package: "swift-argument-parser"),
      ]
    ),

>>>>>>> dbd3e781
    // MARK: - Deprecated targets

    // MARK: lit-test-helper
    // TODO: All the lit-based tests should be migrated to XCTest so we don't have a
    // dependency on FileCheck

    .executableTarget(
      name: "lit-test-helper",
      dependencies: ["SwiftIDEUtils", "SwiftSyntax", "SwiftParser",
                     .target(name: "WASIHelpers", condition: .when(platforms: [.wasi]))]
    ),

    // MARK: PerformanceTest
    // TODO: Should be included in SwiftParserTest/SwiftSyntaxTest

    .testTarget(
      name: "PerformanceTest",
      dependencies: ["SwiftIDEUtils", "SwiftParser", "SwiftSyntax"],
      exclude: ["Inputs"]
    ),
  ]
)

// This is a fake target that depends on all targets in the package.
// We need to define it manually because the `SwiftSyntax-Package` target doesn't exist for `swift build`.

package.targets.append(
  .target(
    name: "SwiftSyntax-all",
    dependencies: package.targets.compactMap {
      if $0.type == .test {
        return nil
      } else {
        return .byName(name: $0.name)
      }
    }
  )
)

if ProcessInfo.processInfo.environment["SWIFTCI_USE_LOCAL_DEPS"] == nil {
  // Building standalone.
  package.dependencies += [
    .package(url: "https://github.com/apple/swift-argument-parser.git", from: "1.2.2")
  ]
} else {
  package.dependencies += [
    .package(path: "../swift-argument-parser")
  ]
}<|MERGE_RESOLUTION|>--- conflicted
+++ resolved
@@ -250,17 +250,6 @@
 
     // MARK: - Executable targets
 
-<<<<<<< HEAD
-=======
-    .executableTarget(
-      name: "swift-parser-cli",
-      dependencies: [
-        "_InstructionCounter", "SwiftBasicFormat", "SwiftDiagnostics", "SwiftOperators", "SwiftParser", "SwiftParserDiagnostics", "SwiftSyntax",
-        .product(name: "ArgumentParser", package: "swift-argument-parser"),
-      ]
-    ),
-
->>>>>>> dbd3e781
     // MARK: - Deprecated targets
 
     // MARK: lit-test-helper
