--- conflicted
+++ resolved
@@ -17,10 +17,7 @@
     .library(name: "SwiftCompilerPlugin", targets: ["SwiftCompilerPlugin"]),
     .library(name: "SwiftDiagnostics", targets: ["SwiftDiagnostics"]),
     .library(name: "SwiftIDEUtils", targets: ["SwiftIDEUtils"]),
-<<<<<<< HEAD
-=======
     .library(name: "SwiftLexicalLookup", targets: ["SwiftLexicalLookup"]),
->>>>>>> 9cc77ac5
     .library(name: "SwiftOperators", targets: ["SwiftOperators"]),
     .library(name: "SwiftParser", targets: ["SwiftParser"]),
     .library(name: "SwiftParserDiagnostics", targets: ["SwiftParserDiagnostics"]),
