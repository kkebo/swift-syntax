--- conflicted
+++ resolved
@@ -45,79 +45,29 @@
     .macCatalyst(.v13),
   ],
   products: [
-<<<<<<< HEAD
     .library(name: "IDEUtils", targets: ["IDEUtils"]),
+    .library(name: "SwiftCompilerPlugin", targets: ["SwiftCompilerPlugin"]),
+    .library(name: "SwiftCompilerPluginMessageHandling", targets: ["SwiftCompilerPluginMessageHandling"]),
     .library(name: "SwiftDiagnostics", targets: ["SwiftDiagnostics"]),
     .library(name: "SwiftOperators", targets: ["SwiftOperators"]),
     .library(name: "SwiftParser", targets: ["SwiftParser"]),
     .library(name: "SwiftParserDiagnostics", targets: ["SwiftParserDiagnostics"]),
+    .library(name: "SwiftRefactor", targets: ["SwiftRefactor"]),
     .library(name: "SwiftSyntax", targets: ["SwiftSyntax"]),
-    .library(name: "SwiftSyntaxParser", targets: ["SwiftSyntaxParser"]),
     .library(name: "SwiftSyntaxBuilder", targets: ["SwiftSyntaxBuilder"]),
     .library(name: "SwiftSyntaxMacros", targets: ["SwiftSyntaxMacros"]),
-    .library(name: "SwiftCompilerPlugin", targets: ["SwiftCompilerPlugin"]),
-    .library(name: "SwiftCompilerPluginMessageHandling", targets: ["SwiftCompilerPluginMessageHandling"]),
-    .library(name: "SwiftRefactor", targets: ["SwiftRefactor"]),
-  ],
-  targets: [
-    .target(
-      name: "SwiftBasicFormat",
-      dependencies: ["SwiftSyntax"],
-      exclude: [
-        "CMakeLists.txt"
-      ]
-    ),
-    .target(
-      name: "SwiftDiagnostics",
-      dependencies: ["SwiftSyntax"],
-      exclude: [
-        "CMakeLists.txt"
-      ]
-    ),
-    .target(
-      name: "SwiftSyntax",
-      dependencies: [],
-      exclude: [
-        "CMakeLists.txt"
-      ],
-      swiftSettings: swiftSyntaxSwiftSettings
-    ),
-    .target(
-      name: "SwiftSyntaxBuilder",
-      dependencies: ["SwiftBasicFormat", "SwiftSyntax", "SwiftParser", "SwiftParserDiagnostics"],
-      exclude: [
-        "CMakeLists.txt"
-      ]
-    ),
-    .target(
-      name: "SwiftSyntaxParser",
-      dependencies: ["SwiftSyntax", "SwiftParser",
-                     .target(name: "WASIHelpers", condition: .when(platforms: [.wasi]))]
-=======
-    .library(name: "IDEUtils", type: .static, targets: ["IDEUtils"]),
-    .library(name: "SwiftCompilerPlugin", type: .static, targets: ["SwiftCompilerPlugin"]),
-    .library(name: "SwiftCompilerPluginMessageHandling", type: .static, targets: ["SwiftCompilerPluginMessageHandling"]),
-    .library(name: "SwiftDiagnostics", type: .static, targets: ["SwiftDiagnostics"]),
-    .library(name: "SwiftOperators", type: .static, targets: ["SwiftOperators"]),
-    .library(name: "SwiftParser", type: .static, targets: ["SwiftParser"]),
-    .library(name: "SwiftParserDiagnostics", type: .static, targets: ["SwiftParserDiagnostics"]),
-    .library(name: "SwiftRefactor", type: .static, targets: ["SwiftRefactor"]),
-    .library(name: "SwiftSyntax", type: .static, targets: ["SwiftSyntax"]),
-    .library(name: "SwiftSyntaxBuilder", type: .static, targets: ["SwiftSyntaxBuilder"]),
-    .library(name: "SwiftSyntaxMacros", type: .static, targets: ["SwiftSyntaxMacros"]),
-    .library(name: "SwiftSyntaxParser", type: .static, targets: ["SwiftSyntaxParser"]),
+    .library(name: "SwiftSyntaxParser", targets: ["SwiftSyntaxParser"]),
   ],
   targets: [
     // MARK: - Internal helper targets
 
     .target(
-      name: "_InstructionCounter"
->>>>>>> 011d9c13
-    ),
-
-    .target(
       name: "_SwiftSyntaxTestSupport",
       dependencies: ["SwiftBasicFormat", "SwiftSyntax", "SwiftSyntaxBuilder"]
+    ),
+
+    .target(
+      name: "WASIHelpers"
     ),
 
     // MARK: - Library targets
@@ -172,27 +122,11 @@
     // MARK: SwiftDiagnostics
 
     .target(
-<<<<<<< HEAD
-      name: "SwiftRefactor",
-      dependencies: [
-        "SwiftSyntax", "SwiftParser",
-      ]
-    ),
-    .target(
-      name: "WASIHelpers"
-    ),
-    .executableTarget(
-      name: "lit-test-helper",
-      dependencies: ["IDEUtils", "SwiftSyntax", "SwiftSyntaxParser"]
-    ),
-    .testTarget(name: "IDEUtilsTest", dependencies: ["_SwiftSyntaxTestSupport", "SwiftParser", "SwiftSyntax", "IDEUtils"]),
-=======
       name: "SwiftDiagnostics",
       dependencies: ["SwiftSyntax"],
       exclude: ["CMakeLists.txt"]
     ),
 
->>>>>>> 011d9c13
     .testTarget(
       name: "SwiftDiagnosticsTest",
       dependencies: ["_SwiftSyntaxTestSupport", "SwiftDiagnostics", "SwiftParser", "SwiftParserDiagnostics"]
@@ -224,13 +158,6 @@
       name: "SwiftSyntaxBuilderTest",
       dependencies: ["_SwiftSyntaxTestSupport", "SwiftSyntaxBuilder"]
     ),
-<<<<<<< HEAD
-    .testTarget(
-      name: "SwiftSyntaxParserTest",
-      dependencies: ["SwiftSyntaxParser", "_SwiftSyntaxTestSupport",
-                     .target(name: "WASIHelpers", condition: .when(platforms: [.wasi]))],
-      exclude: ["Inputs"]
-=======
 
     // MARK: SwiftSyntaxMacros
 
@@ -238,7 +165,6 @@
       name: "SwiftSyntaxMacros",
       dependencies: ["SwiftDiagnostics", "SwiftParser", "SwiftSyntax", "SwiftSyntaxBuilder"],
       exclude: ["CMakeLists.txt"]
->>>>>>> 011d9c13
     ),
 
     .testTarget(
@@ -258,16 +184,9 @@
 
     .testTarget(
       name: "SwiftParserTest",
-<<<<<<< HEAD
-      dependencies: [
-        "SwiftDiagnostics", "SwiftOperators", "SwiftParser",
-        "_SwiftSyntaxTestSupport", "SwiftSyntaxBuilder",
-        .target(name: "WASIHelpers", condition: .when(platforms: [.wasi])),
-      ]
-=======
-      dependencies: ["_SwiftSyntaxTestSupport", "SwiftDiagnostics", "SwiftOperators", "SwiftParser", "SwiftSyntaxBuilder"],
+      dependencies: ["_SwiftSyntaxTestSupport", "SwiftDiagnostics", "SwiftOperators", "SwiftParser", "SwiftSyntaxBuilder",
+                     .target(name: "WASIHelpers", condition: .when(platforms: [.wasi]))],
       swiftSettings: swiftParserSwiftSettings
->>>>>>> 011d9c13
     ),
 
     // MARK: SwiftParserDiagnostics
@@ -312,14 +231,6 @@
 
     // MARK: - Executable targets
 
-    .executableTarget(
-      name: "swift-parser-cli",
-      dependencies: [
-        "_InstructionCounter", "SwiftDiagnostics", "SwiftOperators", "SwiftParser", "SwiftParserDiagnostics", "SwiftSyntax",
-        .product(name: "ArgumentParser", package: "swift-argument-parser"),
-      ]
-    ),
-
     // MARK: - Deprecated targets
 
     // MARK: lit-test-helper
@@ -345,12 +256,14 @@
 
     .target(
       name: "SwiftSyntaxParser",
-      dependencies: ["SwiftSyntax", "SwiftParser"]
+      dependencies: ["SwiftSyntax", "SwiftParser",
+                     .target(name: "WASIHelpers", condition: .when(platforms: [.wasi]))]
     ),
 
     .testTarget(
       name: "SwiftSyntaxParserTest",
-      dependencies: ["_SwiftSyntaxTestSupport", "SwiftSyntaxParser"],
+      dependencies: ["_SwiftSyntaxTestSupport", "SwiftSyntaxParser",
+                     .target(name: "WASIHelpers", condition: .when(platforms: [.wasi]))],
       exclude: ["Inputs"]
     ),
   ]
