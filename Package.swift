// swift-tools-version:5.5

import PackageDescription
import Foundation

/// If we are in a controlled CI environment, we can use internal compiler flags
/// to speed up the build or improve it.
var swiftSyntaxSwiftSettings: [SwiftSetting] = []
if ProcessInfo.processInfo.environment["SWIFT_BUILD_SCRIPT_ENVIRONMENT"] != nil {
  let groupFile = URL(fileURLWithPath: #file)
    .deletingLastPathComponent()
    .appendingPathComponent("utils")
    .appendingPathComponent("group.json")
  swiftSyntaxSwiftSettings += [
    .define("SWIFTSYNTAX_ENABLE_ASSERTIONS"),
    .unsafeFlags([
      "-Xfrontend", "-group-info-path",
      "-Xfrontend", groupFile.path,
      // Enforcing exclusivity increases compile time of release builds by 2 minutes.
      // Disable it when we're in a controlled CI environment.
      "-enforce-exclusivity=unchecked",
    ]),
  ]
}
if ProcessInfo.processInfo.environment["SWIFTSYNTAX_ENABLE_RAWSYNTAX_VALIDATION"] != nil {
  swiftSyntaxSwiftSettings += [
    .define("SWIFTSYNTAX_ENABLE_RAWSYNTAX_VALIDATION")
  ]
}

var swiftParserSwiftSettings: [SwiftSetting] = []
if ProcessInfo.processInfo.environment["SWIFTPARSER_ENABLE_ALTERNATE_TOKEN_INTROSPECTION"] != nil {
  swiftParserSwiftSettings += [
    .define("SWIFTPARSER_ENABLE_ALTERNATE_TOKEN_INTROSPECTION")
  ]
}

let package = Package(
  name: "SwiftSyntax",
  platforms: [
    .macOS(.v10_15),
    .iOS(.v13),
    .tvOS(.v13),
    .watchOS(.v6),
    .macCatalyst(.v13),
  ],
  products: [
<<<<<<< HEAD
    .library(name: "IDEUtils", targets: ["IDEUtils"]),
    .library(name: "SwiftCompilerPlugin", targets: ["SwiftCompilerPlugin"]),
    .library(name: "SwiftCompilerPluginMessageHandling", targets: ["SwiftCompilerPluginMessageHandling"]),
    .library(name: "SwiftDiagnostics", targets: ["SwiftDiagnostics"]),
    .library(name: "SwiftOperators", targets: ["SwiftOperators"]),
    .library(name: "SwiftParser", targets: ["SwiftParser"]),
    .library(name: "SwiftParserDiagnostics", targets: ["SwiftParserDiagnostics"]),
    .library(name: "SwiftRefactor", targets: ["SwiftRefactor"]),
    .library(name: "SwiftSyntax", targets: ["SwiftSyntax"]),
    .library(name: "SwiftSyntaxBuilder", targets: ["SwiftSyntaxBuilder"]),
    .library(name: "SwiftSyntaxMacros", targets: ["SwiftSyntaxMacros"]),
    .library(name: "SwiftSyntaxParser", targets: ["SwiftSyntaxParser"]),
=======
    .library(name: "IDEUtils", type: .static, targets: ["IDEUtils"]),
    .library(name: "SwiftCompilerPlugin", type: .static, targets: ["SwiftCompilerPlugin"]),
    .library(name: "SwiftCompilerPluginMessageHandling", type: .static, targets: ["SwiftCompilerPluginMessageHandling"]),
    .library(name: "SwiftDiagnostics", type: .static, targets: ["SwiftDiagnostics"]),
    .library(name: "SwiftOperators", type: .static, targets: ["SwiftOperators"]),
    .library(name: "SwiftParser", type: .static, targets: ["SwiftParser"]),
    .library(name: "SwiftParserDiagnostics", type: .static, targets: ["SwiftParserDiagnostics"]),
    .library(name: "SwiftRefactor", type: .static, targets: ["SwiftRefactor"]),
    .library(name: "SwiftSyntax", type: .static, targets: ["SwiftSyntax"]),
    .library(name: "SwiftSyntaxBuilder", type: .static, targets: ["SwiftSyntaxBuilder"]),
    .library(name: "SwiftSyntaxMacros", type: .static, targets: ["SwiftSyntaxMacros"]),
>>>>>>> 94120e0c
  ],
  targets: [
    // MARK: - Internal helper targets

    .target(
      name: "_SwiftSyntaxTestSupport",
      dependencies: ["SwiftBasicFormat", "SwiftSyntax", "SwiftSyntaxBuilder"]
    ),

    .target(
      name: "WASIHelpers"
    ),

    .testTarget(
      name: "SwiftSyntaxTestSupportTest",
      dependencies: ["_SwiftSyntaxTestSupport", "SwiftParser"]
    ),

    // MARK: - Library targets
    // Formatting style:
    //  - One section for each target and its test target
    //  - Sections are sorted alphabetically
    //  - Each target argument takes exactly one line, unless there are external dependencies.
    //    In that case package and internal dependencies are on different lines.
    //  - All array elements are sorted alphabetically

    // MARK: IDEUtils

    .target(
      name: "IDEUtils",
      dependencies: ["SwiftSyntax"],
      exclude: ["CMakeLists.txt"]
    ),

    .testTarget(
      name: "IDEUtilsTest",
      dependencies: ["_SwiftSyntaxTestSupport", "IDEUtils", "SwiftParser", "SwiftSyntax"]
    ),

    // MARK: SwiftBasicFormat

    .target(
      name: "SwiftBasicFormat",
      dependencies: ["SwiftSyntax"],
      exclude: ["CMakeLists.txt"]
    ),

    // MARK: SwiftCompilerPlugin

    .target(
      name: "SwiftCompilerPlugin",
      dependencies: ["SwiftCompilerPluginMessageHandling", "SwiftSyntaxMacros"]
    ),

    .testTarget(
      name: "SwiftCompilerPluginTest",
      dependencies: ["SwiftCompilerPlugin"]
    ),

    // MARK: SwiftCompilerPluginMessageHandling

    .target(
      name: "SwiftCompilerPluginMessageHandling",
      dependencies: ["SwiftDiagnostics", "SwiftOperators", "SwiftParser", "SwiftSyntax", "SwiftSyntaxMacros"],
      exclude: ["CMakeLists.txt"]
    ),

    // MARK: SwiftDiagnostics

    .target(
      name: "SwiftDiagnostics",
      dependencies: ["SwiftSyntax"],
      exclude: ["CMakeLists.txt"]
    ),

    .testTarget(
      name: "SwiftDiagnosticsTest",
      dependencies: ["_SwiftSyntaxTestSupport", "SwiftDiagnostics", "SwiftParser", "SwiftParserDiagnostics"]
    ),

    // MARK: SwiftSyntax

    .target(
      name: "SwiftSyntax",
      dependencies: [],
      exclude: ["CMakeLists.txt"],
      swiftSettings: swiftSyntaxSwiftSettings
    ),

    .testTarget(
      name: "SwiftSyntaxTest",
      dependencies: ["_SwiftSyntaxTestSupport", "SwiftSyntax"]
    ),

    // MARK: SwiftSyntaxBuilder

    .target(
      name: "SwiftSyntaxBuilder",
      dependencies: ["SwiftBasicFormat", "SwiftParser", "SwiftParserDiagnostics", "SwiftSyntax"],
      exclude: ["CMakeLists.txt"]
    ),

    .testTarget(
      name: "SwiftSyntaxBuilderTest",
      dependencies: ["_SwiftSyntaxTestSupport", "SwiftSyntaxBuilder"]
    ),

    // MARK: SwiftSyntaxMacros

    .target(
      name: "SwiftSyntaxMacros",
      dependencies: ["SwiftDiagnostics", "SwiftParser", "SwiftSyntax", "SwiftSyntaxBuilder"],
      exclude: ["CMakeLists.txt"]
    ),

    .testTarget(
      name: "SwiftSyntaxMacrosTest",
      dependencies: ["_SwiftSyntaxTestSupport", "SwiftDiagnostics", "SwiftOperators", "SwiftParser", "SwiftSyntaxBuilder", "SwiftSyntaxMacros"]
    ),

    // MARK: SwiftParser

    .target(
      name: "SwiftParser",
      dependencies: ["SwiftSyntax"],
      exclude: ["CMakeLists.txt", "README.md"],
      swiftSettings: swiftParserSwiftSettings

    ),

    .testTarget(
      name: "SwiftParserTest",
      dependencies: ["_SwiftSyntaxTestSupport", "SwiftDiagnostics", "SwiftOperators", "SwiftParser", "SwiftSyntaxBuilder",
                     .target(name: "WASIHelpers", condition: .when(platforms: [.wasi]))],
      swiftSettings: swiftParserSwiftSettings
    ),

    // MARK: SwiftParserDiagnostics

    .target(
      name: "SwiftParserDiagnostics",
      dependencies: ["SwiftBasicFormat", "SwiftDiagnostics", "SwiftParser", "SwiftSyntax"],
      exclude: ["CMakeLists.txt"]
    ),

    .testTarget(
      name: "SwiftParserDiagnosticsTest",
      dependencies: ["SwiftDiagnostics", "SwiftParserDiagnostics"]
    ),

    // MARK: SwiftOperators

    .target(
      name: "SwiftOperators",
      dependencies: ["SwiftDiagnostics", "SwiftParser", "SwiftSyntax"],
      exclude: [
        "CMakeLists.txt"
      ]
    ),

    .testTarget(
      name: "SwiftOperatorsTest",
      dependencies: ["_SwiftSyntaxTestSupport", "SwiftOperators", "SwiftParser"]
    ),

    // MARK: SwiftRefactor

    .target(
      name: "SwiftRefactor",
      dependencies: ["SwiftParser", "SwiftSyntax"]
    ),

    .testTarget(
      name: "SwiftRefactorTest",
      dependencies: ["_SwiftSyntaxTestSupport", "SwiftRefactor", "SwiftSyntaxBuilder"]
    ),

    // MARK: - Executable targets

    // MARK: - Deprecated targets

    // MARK: lit-test-helper
    // TODO: All the lit-based tests should be migrated to XCTest so we don't have a
    // dependency on FileCheck

    .executableTarget(
      name: "lit-test-helper",
      dependencies: ["IDEUtils", "SwiftSyntax", "SwiftParser"]
    ),

    // MARK: PerformanceTest
    // TODO: Should be included in SwiftParserTest/SwiftSyntaxTest

    .testTarget(
      name: "PerformanceTest",
<<<<<<< HEAD
      dependencies: ["IDEUtils", "SwiftParser", "SwiftSyntax", "SwiftSyntaxParser"],
      exclude: ["Inputs"]
    ),

    // MARK: SwiftSyntaxParser
    // TODO: All clients should use SwiftParser instead

    .target(
      name: "SwiftSyntaxParser",
      dependencies: ["SwiftSyntax", "SwiftParser",
                     .target(name: "WASIHelpers", condition: .when(platforms: [.wasi]))]
    ),

    .testTarget(
      name: "SwiftSyntaxParserTest",
      dependencies: ["_SwiftSyntaxTestSupport", "SwiftSyntaxParser",
                     .target(name: "WASIHelpers", condition: .when(platforms: [.wasi]))],
=======
      dependencies: ["IDEUtils", "SwiftParser", "SwiftSyntax"],
>>>>>>> 94120e0c
      exclude: ["Inputs"]
    ),
  ]
)

if ProcessInfo.processInfo.environment["SWIFTCI_USE_LOCAL_DEPS"] == nil {
  // Building standalone.
  package.dependencies += [
    .package(url: "https://github.com/apple/swift-argument-parser.git", .upToNextMinor(from: "1.2.2"))
  ]
} else {
  package.dependencies += [
    .package(path: "../swift-argument-parser")
  ]
}<|MERGE_RESOLUTION|>--- conflicted
+++ resolved
@@ -45,7 +45,6 @@
     .macCatalyst(.v13),
   ],
   products: [
-<<<<<<< HEAD
     .library(name: "IDEUtils", targets: ["IDEUtils"]),
     .library(name: "SwiftCompilerPlugin", targets: ["SwiftCompilerPlugin"]),
     .library(name: "SwiftCompilerPluginMessageHandling", targets: ["SwiftCompilerPluginMessageHandling"]),
@@ -57,20 +56,6 @@
     .library(name: "SwiftSyntax", targets: ["SwiftSyntax"]),
     .library(name: "SwiftSyntaxBuilder", targets: ["SwiftSyntaxBuilder"]),
     .library(name: "SwiftSyntaxMacros", targets: ["SwiftSyntaxMacros"]),
-    .library(name: "SwiftSyntaxParser", targets: ["SwiftSyntaxParser"]),
-=======
-    .library(name: "IDEUtils", type: .static, targets: ["IDEUtils"]),
-    .library(name: "SwiftCompilerPlugin", type: .static, targets: ["SwiftCompilerPlugin"]),
-    .library(name: "SwiftCompilerPluginMessageHandling", type: .static, targets: ["SwiftCompilerPluginMessageHandling"]),
-    .library(name: "SwiftDiagnostics", type: .static, targets: ["SwiftDiagnostics"]),
-    .library(name: "SwiftOperators", type: .static, targets: ["SwiftOperators"]),
-    .library(name: "SwiftParser", type: .static, targets: ["SwiftParser"]),
-    .library(name: "SwiftParserDiagnostics", type: .static, targets: ["SwiftParserDiagnostics"]),
-    .library(name: "SwiftRefactor", type: .static, targets: ["SwiftRefactor"]),
-    .library(name: "SwiftSyntax", type: .static, targets: ["SwiftSyntax"]),
-    .library(name: "SwiftSyntaxBuilder", type: .static, targets: ["SwiftSyntaxBuilder"]),
-    .library(name: "SwiftSyntaxMacros", type: .static, targets: ["SwiftSyntaxMacros"]),
->>>>>>> 94120e0c
   ],
   targets: [
     // MARK: - Internal helper targets
@@ -258,7 +243,8 @@
 
     .executableTarget(
       name: "lit-test-helper",
-      dependencies: ["IDEUtils", "SwiftSyntax", "SwiftParser"]
+      dependencies: ["IDEUtils", "SwiftSyntax", "SwiftParser",
+                     .target(name: "WASIHelpers", condition: .when(platforms: [.wasi]))]
     ),
 
     // MARK: PerformanceTest
@@ -266,27 +252,7 @@
 
     .testTarget(
       name: "PerformanceTest",
-<<<<<<< HEAD
-      dependencies: ["IDEUtils", "SwiftParser", "SwiftSyntax", "SwiftSyntaxParser"],
-      exclude: ["Inputs"]
-    ),
-
-    // MARK: SwiftSyntaxParser
-    // TODO: All clients should use SwiftParser instead
-
-    .target(
-      name: "SwiftSyntaxParser",
-      dependencies: ["SwiftSyntax", "SwiftParser",
-                     .target(name: "WASIHelpers", condition: .when(platforms: [.wasi]))]
-    ),
-
-    .testTarget(
-      name: "SwiftSyntaxParserTest",
-      dependencies: ["_SwiftSyntaxTestSupport", "SwiftSyntaxParser",
-                     .target(name: "WASIHelpers", condition: .when(platforms: [.wasi]))],
-=======
       dependencies: ["IDEUtils", "SwiftParser", "SwiftSyntax"],
->>>>>>> 94120e0c
       exclude: ["Inputs"]
     ),
   ]
