--- conflicted
+++ resolved
@@ -298,11 +298,6 @@
       dependencies: ["_SwiftSyntaxTestSupport", "SwiftRefactor"]
     ),
 
-<<<<<<< HEAD
-    // MARK: - Executable targets
-
-=======
->>>>>>> ccab07f9
     // MARK: - Deprecated targets
 
     // MARK: PerformanceTest
