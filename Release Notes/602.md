# Swift Syntax 602 Release Notes

## New APIs

<<<<<<< HEAD
- `SwiftLexicalLookup` - A new Swift unqualified lookup library
  - Description: The library provides a new Swift unqualified lookup implementation detached from the compiler and accessible to outside clients. The query is stateless and can be directly run on swift-syntax syntax tree, with any syntax node functioning as an entry point. It produces an enum-based data structure as a result that partitions collected names based on the lexical scope of introduction. 
  - Pull Request: https://github.com/swiftlang/swift-syntax/pull/2952
  - Notes: The library follows the behavior of the compiler implementation with some minor differences, such as a different way of handling dollar identifiers `$x` and generic parameters inside extensions. Furthermore, in the future, once the compiler adopts `SwiftLexicalLookup` and it becomes the canonical implementation, results produced by the query will be guaranteed to be correct.
=======
- `DiagnosticMessage` has a new optional property, `category`, that providesa category name and documentation URL for a diagnostic.
  - Description: Tools often have many different diagnostics. Diagnostic categories allow tools to group several diagnostics together with documentation that can help users understand what the diagnostics mean and how to address them. This API allows diagnostics to provide this category information. The diagnostic renderer will provide the category at the end of the diagnostic message in the form `[#CategoryName]`, and can print categories as "footnotes" with its `categoryFootnotes` method.
  - Pull Request: https://github.com/swiftlang/swift-syntax/pull/2981
  - Migration steps: None required. The new `category` property has optional type, and there is a default implementation that returns `nil`. Types that conform to `DiagnosticMessage` can choose to implement this property and provide a category when appropriate.
>>>>>>> b66e0246

## API Behavior Changes

## Deprecations

## API-Incompatible Changes

- `ExpandEditorPlaceholdersToTrailingClosures` has changed to `ExpandEditorPlaceholdersToLiteralClosures`
  - Description: Whether function-typed placeholders are expanded to trailing closures is now configurable using a `format` argument to this rewriter. Additionally clients that support nested placeholders may request that the entire expanded closure be wrapped in an outer placeholder, e.g. `<#{ <#foo#> in <#Bar#> }#>`.
  - Pull Request: https://github.com/swiftlang/swift-syntax/pull/2897
  - Migration steps: Replace uses of `ExpandEditorPlaceholdersToTrailingClosures` with `ExpandEditorPlaceholdersToLiteralClosures`. The initializer does not need to change: `.init(indentationWidth:)` on the new type provides the same behavior as the old type.
  - Notes: This improves code completion in a SourceKitLSP session where the trailing closure form may be undesirable. The nested placeholders offer more flexibility to end users, in editors that support it.

- `SyntaxArena` and `ParsingSyntaxArena` has changed to SPI
  - Description: `SyntaxArena` and the subclasses were only meant to be used when dealing with `RawSyntax` which is also SPI.
  - Pull Request: https://github.com/swiftlang/swift-syntax/pull/2930
  - Migration steps: Do not use `SyntaxArena` or `ParsingSyntaxArena` directly.
  - Notes: Although the type itself was `public`, most initializers were already SPI and there was no way to retrive them from existing types via public API.

- `SyntaxChildrenIndex` is no longer `ExpressibleByNilLiteral`
  - Description: `nil` used to represent the end index. However, due to a change in the internal structure, the end index must now be retrieved from the collection.
  - Pull Request: https://github.com/swiftlang/swift-syntax/pull/2925
  - Migration steps: Use `SyntaxChildren.endIndex` instead.
  - Notes: `ExpressibleByNilLiteral` was a mistake. In general, `Collection.Index` should only be created and managed by the collection itself. For example, `Collection.index(after:)` exists, but `Index.advanced(by:)` does not.

## Template

- *Affected API or two word description*
  - Description: *A 1-2 sentence description of the new/modified API*
  - Issue: *If an issue exists for this change, a link to the issue*
  - Pull Request: *Link to the pull request(s) that introduces this change*
  - Migration steps: Steps that adopters of swift-syntax should take to move to the new API (required for deprecations and API-incompatible changes).
  - Notes: *In case of deprecations or API-incompatible changes, the reason why this change was made and the suggested alternative*

*Insert entries in chronological order, with newer entries at the bottom*<|MERGE_RESOLUTION|>--- conflicted
+++ resolved
@@ -2,17 +2,15 @@
 
 ## New APIs
 
-<<<<<<< HEAD
+- `DiagnosticMessage` has a new optional property, `category`, that providesa category name and documentation URL for a diagnostic.
+  - Description: Tools often have many different diagnostics. Diagnostic categories allow tools to group several diagnostics together with documentation that can help users understand what the diagnostics mean and how to address them. This API allows diagnostics to provide this category information. The diagnostic renderer will provide the category at the end of the diagnostic message in the form `[#CategoryName]`, and can print categories as "footnotes" with its `categoryFootnotes` method.
+  - Pull Request: https://github.com/swiftlang/swift-syntax/pull/2981
+  - Migration steps: None required. The new `category` property has optional type, and there is a default implementation that returns `nil`. Types that conform to `DiagnosticMessage` can choose to implement this property and provide a category when appropriate.
+
 - `SwiftLexicalLookup` - A new Swift unqualified lookup library
   - Description: The library provides a new Swift unqualified lookup implementation detached from the compiler and accessible to outside clients. The query is stateless and can be directly run on swift-syntax syntax tree, with any syntax node functioning as an entry point. It produces an enum-based data structure as a result that partitions collected names based on the lexical scope of introduction. 
   - Pull Request: https://github.com/swiftlang/swift-syntax/pull/2952
   - Notes: The library follows the behavior of the compiler implementation with some minor differences, such as a different way of handling dollar identifiers `$x` and generic parameters inside extensions. Furthermore, in the future, once the compiler adopts `SwiftLexicalLookup` and it becomes the canonical implementation, results produced by the query will be guaranteed to be correct.
-=======
-- `DiagnosticMessage` has a new optional property, `category`, that providesa category name and documentation URL for a diagnostic.
-  - Description: Tools often have many different diagnostics. Diagnostic categories allow tools to group several diagnostics together with documentation that can help users understand what the diagnostics mean and how to address them. This API allows diagnostics to provide this category information. The diagnostic renderer will provide the category at the end of the diagnostic message in the form `[#CategoryName]`, and can print categories as "footnotes" with its `categoryFootnotes` method.
-  - Pull Request: https://github.com/swiftlang/swift-syntax/pull/2981
-  - Migration steps: None required. The new `category` property has optional type, and there is a default implementation that returns `nil`. Types that conform to `DiagnosticMessage` can choose to implement this property and provide a category when appropriate.
->>>>>>> b66e0246
 
 ## API Behavior Changes
 
