//===----------------------------------------------------------------------===//
//
// This source file is part of the Swift open source project
//
// Copyright (c) 2023 Apple Inc. and the Swift project authors
// Licensed under Apache License v2.0 with Runtime Library Exception
//
// See http://swift.org/LICENSE.txt for license information
// See http://swift.org/CONTRIBUTORS.txt for the list of Swift project authors
//
//===----------------------------------------------------------------------===//

#if swift(>=6.0)
public import SwiftSyntaxMacros
@_spi(PluginMessage) private import SwiftCompilerPluginMessageHandling
<<<<<<< HEAD
#if canImport(Darwin)
private import Darwin
#elseif canImport(Glibc)
private import Glibc
#elseif canImport(ucrt)
private import ucrt
#elseif canImport(WASILibc)
private import WASILibc
#endif
=======
>>>>>>> d643ebb2
#else
import SwiftSyntaxMacros
@_spi(PluginMessage) import SwiftCompilerPluginMessageHandling
<<<<<<< HEAD
#if canImport(Darwin)
import Darwin
#elseif canImport(Glibc)
import Glibc
#elseif canImport(ucrt)
import ucrt
#elseif canImport(WASILibc)
import WASILibc
#endif
=======
>>>>>>> d643ebb2
#endif

//
// This source file contains the main entry point for compiler plugins.
// A plugin receives messages from the "plugin host" (typically
// 'swift-frontend'), and sends back messages in return based on its actions.
//
// Depending on the platform, plugins are invoked in a sandbox that blocks
// network access and prevents any file system changes.
//
// The host process and the plugin communicate using messages in the form of
// length-prefixed JSON-encoded Swift enums. The host sends messages to the
// plugin through its standard-input pipe, and receives messages through the
// plugin's standard-output pipe. The plugin's standard-error is considered
// to be free-form textual console output.
//
// Within the plugin process, `stdout` is redirected to `stderr` so that print
// statements from the plugin are treated as plain-text output, and `stdin` is
// closed so that any attempts by the plugin logic to read from console result
// in errors instead of blocking the process. The original `stdin` and `stdout`
// are duplicated for use as messaging pipes, and are not directly used by the
// plugin logic.
//
// The exit code of the plugin process indicates whether the plugin invocation
// is considered successful. A failure result should also be accompanied by an
// emitted error diagnostic, so that errors are understandable by the user.
//
// Using standard input and output streams for messaging avoids having to make
// allowances in the sandbox for other channels of communication, and seems a
// more portable approach than many of the alternatives. This is all somewhat
// temporary in any case — in the long term, something like distributed actors
// or something similar can hopefully replace the custom messaging.
//
// Usage:
//   struct MyPlugin: CompilerPlugin {
//   var providingMacros: [Macros.Type] = [
//     StringifyMacro.self
//   ]
public protocol CompilerPlugin {
  init()

  var providingMacros: [Macro.Type] { get }
}

extension CompilerPlugin {
  @_spi(Testing)
  public func resolveMacro(moduleName: String, typeName: String) throws -> Macro.Type {
    let qualifedName = "\(moduleName).\(typeName)"

    for type in providingMacros {
      // FIXME: Is `String(reflecting:)` stable?
      // Getting the module name and type name should be more robust.
      let name = String(reflecting: type)
      if name == qualifedName {
        return type
      }
    }

    let pluginPath: String
    if CommandLine.argc > 0, let cPluginPath = CommandLine.unsafeArgv[0] {
      pluginPath = String(cString: cPluginPath)
    } else {
      pluginPath = "<unknown>"
    }
    throw CompilerPluginError(
      message:
        "macro implementation type '\(moduleName).\(typeName)' could not be found in executable plugin '\(pluginPath)'"
    )
  }
}

struct CompilerPluginError: Error, CustomStringConvertible {
  var description: String
  init(message: String) {
    self.description = message
  }
}

struct MacroProviderAdapter<Plugin: CompilerPlugin>: PluginProvider {
  let plugin: Plugin
  init(plugin: Plugin) {
    self.plugin = plugin
  }
  func resolveMacro(moduleName: String, typeName: String) throws -> Macro.Type {
    try plugin.resolveMacro(moduleName: moduleName, typeName: typeName)
  }
}

extension CompilerPlugin {

  /// Main entry point of the plugin — sets up a standard I/O communication
  /// channel with the plugin host and runs the main message loop.
  public static func main() throws {
<<<<<<< HEAD
    #if os(WASI)
    internalError("CompilerPlugin.main() is not implemented in WASI.")
    #else
    let stdin = _ss_stdin()
    let stdout = _ss_stdout()
    let stderr = _ss_stderr()

    // Duplicate the `stdin` file descriptor, which we will then use for
    // receiving messages from the plugin host.
    let inputFD = dup(fileno(stdin))
    guard inputFD >= 0 else {
      internalError("Could not duplicate `stdin`: \(describe(errno: _ss_errno())).")
    }

    // Having duplicated the original standard-input descriptor, we close
    // `stdin` so that attempts by the plugin to read console input (which
    // are usually a mistake) return errors instead of blocking.
    guard close(fileno(stdin)) >= 0 else {
      internalError("Could not close `stdin`: \(describe(errno: _ss_errno())).")
    }

    // Duplicate the `stdout` file descriptor, which we will then use for
    // sending messages to the plugin host.
    let outputFD = dup(fileno(stdout))
    guard outputFD >= 0 else {
      internalError("Could not dup `stdout`: \(describe(errno: _ss_errno())).")
    }

    // Having duplicated the original standard-output descriptor, redirect
    // `stdout` to `stderr` so that all free-form text output goes there.
    guard dup2(fileno(stderr), fileno(stdout)) >= 0 else {
      internalError("Could not dup2 `stdout` to `stderr`: \(describe(errno: _ss_errno())).")
    }

    #if canImport(ucrt)
    // Set I/O to binary mode. Avoid CRLF translation, and Ctrl+Z (0x1A) as EOF.
    _ = _setmode(inputFD, _O_BINARY)
    _ = _setmode(outputFD, _O_BINARY)
    #endif

    // Open a message channel for communicating with the plugin host.
    let connection = PluginHostConnection(
      inputStream: inputFD,
      outputStream: outputFD
    )

    // Handle messages from the host until the input stream is closed,
    // indicating that we're done.
    let provider = MacroProviderAdapter(plugin: Self())
    let impl = CompilerPluginMessageHandler(connection: connection, provider: provider)
    do {
      try impl.main()
    } catch {
      // Emit a diagnostic and indicate failure to the plugin host,
      // and exit with an error code.
      internalError(String(describing: error))
    }
    #endif
  }

  // Private function to report internal errors and then exit.
  fileprivate static func internalError(_ message: String) -> Never {
    fputs("Internal Error: \(message)\n", _ss_stderr())
    exit(1)
  }
}

internal struct PluginHostConnection: MessageConnection {
  // File descriptor for input from the host.
  fileprivate let inputStream: CInt
  // File descriptor for output to the host.
  fileprivate let outputStream: CInt

  func sendMessage<TX: Encodable>(_ message: TX) throws {
    // Encode the message as JSON.
    let payload = try JSON.encode(message)

    // Write the header (a 64-bit length field in little endian byte order).
    let count = payload.count
    var header = UInt64(count).littleEndian
    try withUnsafeBytes(of: &header) { try _write(outputStream, contentsOf: $0) }

    // Write the JSON payload.
    try payload.withUnsafeBytes { try _write(outputStream, contentsOf: $0) }
  }

  func waitForNextMessage<RX: Decodable>(_ ty: RX.Type) throws -> RX? {
    // Read the header (a 64-bit length field in little endian byte order).
    var header: UInt64 = 0
    do {
      try withUnsafeMutableBytes(of: &header) { try _read(inputStream, into: $0) }
    } catch IOError.readReachedEndOfInput {
      // Connection closed.
      return nil
    }

    // Read the JSON payload.
    let count = Int(UInt64(littleEndian: header))
    let data = UnsafeMutableRawBufferPointer.allocate(byteCount: count, alignment: 1)
    defer { data.deallocate() }
    try _read(inputStream, into: data)

    // Decode and return the message.
    return try JSON.decode(ty, from: UnsafeBufferPointer(data.bindMemory(to: UInt8.self)))
  }
}

/// Write the buffer to the file descriptor. Throws an error on failure.
private func _write(_ fd: CInt, contentsOf buffer: UnsafeRawBufferPointer) throws {
  guard var ptr = buffer.baseAddress else { return }
  let endPtr = ptr.advanced(by: buffer.count)
  while ptr != endPtr {
    switch write(fd, ptr, numericCast(endPtr - ptr)) {
    case -1: throw IOError.writeFailed(errno: _ss_errno())
    case 0: throw IOError.writeFailed(errno: 0) /* unreachable */
    case let n: ptr += Int(n)
    }
=======
    let connection = try StandardIOMessageConnection()
    let provider = MacroProviderAdapter(plugin: Self())
    let impl = CompilerPluginMessageListener(connection: connection, provider: provider)
    impl.main()
>>>>>>> d643ebb2
  }
}<|MERGE_RESOLUTION|>--- conflicted
+++ resolved
@@ -13,33 +13,9 @@
 #if swift(>=6.0)
 public import SwiftSyntaxMacros
 @_spi(PluginMessage) private import SwiftCompilerPluginMessageHandling
-<<<<<<< HEAD
-#if canImport(Darwin)
-private import Darwin
-#elseif canImport(Glibc)
-private import Glibc
-#elseif canImport(ucrt)
-private import ucrt
-#elseif canImport(WASILibc)
-private import WASILibc
-#endif
-=======
->>>>>>> d643ebb2
 #else
 import SwiftSyntaxMacros
 @_spi(PluginMessage) import SwiftCompilerPluginMessageHandling
-<<<<<<< HEAD
-#if canImport(Darwin)
-import Darwin
-#elseif canImport(Glibc)
-import Glibc
-#elseif canImport(ucrt)
-import ucrt
-#elseif canImport(WASILibc)
-import WASILibc
-#endif
-=======
->>>>>>> d643ebb2
 #endif
 
 //
@@ -133,129 +109,9 @@
   /// Main entry point of the plugin — sets up a standard I/O communication
   /// channel with the plugin host and runs the main message loop.
   public static func main() throws {
-<<<<<<< HEAD
-    #if os(WASI)
-    internalError("CompilerPlugin.main() is not implemented in WASI.")
-    #else
-    let stdin = _ss_stdin()
-    let stdout = _ss_stdout()
-    let stderr = _ss_stderr()
-
-    // Duplicate the `stdin` file descriptor, which we will then use for
-    // receiving messages from the plugin host.
-    let inputFD = dup(fileno(stdin))
-    guard inputFD >= 0 else {
-      internalError("Could not duplicate `stdin`: \(describe(errno: _ss_errno())).")
-    }
-
-    // Having duplicated the original standard-input descriptor, we close
-    // `stdin` so that attempts by the plugin to read console input (which
-    // are usually a mistake) return errors instead of blocking.
-    guard close(fileno(stdin)) >= 0 else {
-      internalError("Could not close `stdin`: \(describe(errno: _ss_errno())).")
-    }
-
-    // Duplicate the `stdout` file descriptor, which we will then use for
-    // sending messages to the plugin host.
-    let outputFD = dup(fileno(stdout))
-    guard outputFD >= 0 else {
-      internalError("Could not dup `stdout`: \(describe(errno: _ss_errno())).")
-    }
-
-    // Having duplicated the original standard-output descriptor, redirect
-    // `stdout` to `stderr` so that all free-form text output goes there.
-    guard dup2(fileno(stderr), fileno(stdout)) >= 0 else {
-      internalError("Could not dup2 `stdout` to `stderr`: \(describe(errno: _ss_errno())).")
-    }
-
-    #if canImport(ucrt)
-    // Set I/O to binary mode. Avoid CRLF translation, and Ctrl+Z (0x1A) as EOF.
-    _ = _setmode(inputFD, _O_BINARY)
-    _ = _setmode(outputFD, _O_BINARY)
-    #endif
-
-    // Open a message channel for communicating with the plugin host.
-    let connection = PluginHostConnection(
-      inputStream: inputFD,
-      outputStream: outputFD
-    )
-
-    // Handle messages from the host until the input stream is closed,
-    // indicating that we're done.
-    let provider = MacroProviderAdapter(plugin: Self())
-    let impl = CompilerPluginMessageHandler(connection: connection, provider: provider)
-    do {
-      try impl.main()
-    } catch {
-      // Emit a diagnostic and indicate failure to the plugin host,
-      // and exit with an error code.
-      internalError(String(describing: error))
-    }
-    #endif
-  }
-
-  // Private function to report internal errors and then exit.
-  fileprivate static func internalError(_ message: String) -> Never {
-    fputs("Internal Error: \(message)\n", _ss_stderr())
-    exit(1)
-  }
-}
-
-internal struct PluginHostConnection: MessageConnection {
-  // File descriptor for input from the host.
-  fileprivate let inputStream: CInt
-  // File descriptor for output to the host.
-  fileprivate let outputStream: CInt
-
-  func sendMessage<TX: Encodable>(_ message: TX) throws {
-    // Encode the message as JSON.
-    let payload = try JSON.encode(message)
-
-    // Write the header (a 64-bit length field in little endian byte order).
-    let count = payload.count
-    var header = UInt64(count).littleEndian
-    try withUnsafeBytes(of: &header) { try _write(outputStream, contentsOf: $0) }
-
-    // Write the JSON payload.
-    try payload.withUnsafeBytes { try _write(outputStream, contentsOf: $0) }
-  }
-
-  func waitForNextMessage<RX: Decodable>(_ ty: RX.Type) throws -> RX? {
-    // Read the header (a 64-bit length field in little endian byte order).
-    var header: UInt64 = 0
-    do {
-      try withUnsafeMutableBytes(of: &header) { try _read(inputStream, into: $0) }
-    } catch IOError.readReachedEndOfInput {
-      // Connection closed.
-      return nil
-    }
-
-    // Read the JSON payload.
-    let count = Int(UInt64(littleEndian: header))
-    let data = UnsafeMutableRawBufferPointer.allocate(byteCount: count, alignment: 1)
-    defer { data.deallocate() }
-    try _read(inputStream, into: data)
-
-    // Decode and return the message.
-    return try JSON.decode(ty, from: UnsafeBufferPointer(data.bindMemory(to: UInt8.self)))
-  }
-}
-
-/// Write the buffer to the file descriptor. Throws an error on failure.
-private func _write(_ fd: CInt, contentsOf buffer: UnsafeRawBufferPointer) throws {
-  guard var ptr = buffer.baseAddress else { return }
-  let endPtr = ptr.advanced(by: buffer.count)
-  while ptr != endPtr {
-    switch write(fd, ptr, numericCast(endPtr - ptr)) {
-    case -1: throw IOError.writeFailed(errno: _ss_errno())
-    case 0: throw IOError.writeFailed(errno: 0) /* unreachable */
-    case let n: ptr += Int(n)
-    }
-=======
     let connection = try StandardIOMessageConnection()
     let provider = MacroProviderAdapter(plugin: Self())
     let impl = CompilerPluginMessageListener(connection: connection, provider: provider)
     impl.main()
->>>>>>> d643ebb2
   }
 }