//===----------------------------------------------------------------------===//
//
// This source file is part of the Swift.org open source project
//
// Copyright (c) 2014 - 2024 Apple Inc. and the Swift project authors
// Licensed under Apache License v2.0 with Runtime Library Exception
//
// See https://swift.org/LICENSE.txt for license information
// See https://swift.org/CONTRIBUTORS.txt for the list of Swift project authors
//
//===----------------------------------------------------------------------===//

import SwiftSyntax

@_spi(Experimental) public enum LookupImplicitNameKind {
  /// `self` keyword representing object instance.
  case `self`(SyntaxProtocol)
  /// `Self` keyword representing object type.
  case `Self`(DeclSyntaxProtocol)
  /// `self` captured by a closure.
  case error(CatchClauseSyntax)
  /// `newValue` available by default inside `set` and `willSet`.
  case newValue(AccessorDeclSyntax)
  /// `oldValue` available by default inside `didSet`.
  case oldValue(AccessorDeclSyntax)

  /// Syntax associated with this name.
  @_spi(Experimental) public var syntax: SyntaxProtocol {
    switch self {
    case .self(let syntax):
      syntax
    case .Self(let syntax):
      syntax
    case .error(let syntax):
      syntax
    case .newValue(let syntax):
      syntax
    case .oldValue(let syntax):
      syntax
    }
  }

  /// Used for name comparison.
  var name: String {
    switch self {
    case .self:
      "self"
    case .Self:
      "Self"
    case .error:
      "error"
    case .newValue:
      "newValue"
    case .oldValue:
      "oldValue"
    }
  }
}

@_spi(Experimental) public enum LookupName {
  /// Identifier associated with the name.
  /// Could be an identifier of a variable, function or closure parameter and more.
  case identifier(IdentifiableSyntax, accessibleAfter: AbsolutePosition?)
  /// Declaration associated with the name.
  /// Could be class, struct, actor, protocol, function and more.
  case declaration(NamedDeclSyntax, accessibleAfter: AbsolutePosition?)
  /// Name introduced implicitly certain syntax nodes.
  case implicit(LookupImplicitNameKind)

  /// Syntax associated with this name.
  @_spi(Experimental) public var syntax: SyntaxProtocol {
    switch self {
    case .identifier(let syntax, _):
      syntax
    case .declaration(let syntax, _):
      syntax
    case .implicit(let implicitName):
      implicitName.syntax
    }
  }

  /// Introduced name.
  @_spi(Experimental) public var identifier: Identifier? {
    switch self {
    case .identifier(let syntax, _):
      Identifier(syntax.identifier)
    case .declaration(let syntax, _):
      Identifier(syntax.name)
    default:
      nil
    }
  }

  /// Point, after which the name is available in scope.
  /// If set to `nil`, the name is available at any point in scope.
  var accessibleAfter: AbsolutePosition? {
    switch self {
    case .identifier(_, let absolutePosition), .declaration(_, let absolutePosition):
      absolutePosition
    default:
      nil
    }
  }

  /// Used for name comparison.
  var name: String? {
    switch self {
    case .identifier, .declaration:
      identifier?.name
    case .implicit(let implicitName):
      implicitName.name
    }
  }

  /// Checks if this name was introduced before the syntax used for lookup.
  func isAccessible(at lookedUpSyntax: SyntaxProtocol) -> Bool {
    guard let accessibleAfter else { return true }
    return accessibleAfter <= lookedUpSyntax.position
  }

  /// Checks if this name refers to the looked up phrase.
  func refersTo(_ lookedUpName: String) -> Bool {
    guard let name else { return false }
    return name == lookedUpName
  }

  /// Extracts names introduced by the given `syntax` structure.
<<<<<<< HEAD
  ///
  /// When e.g. looking up a variable declaration like `let a = a`,
  /// we expect `a` to be visible after the whole declaration.
  /// That's why we can't just use `syntax.endPosition` for the `a` identifier pattern,
  /// as the name would already be visible at the `a` reference withing the declaration.
  /// That’s why code block and file scopes have to set
  /// `accessibleAfter` to be the end position of the entire declaration syntax node.
=======
>>>>>>> 9a28d022
  static func getNames(
    from syntax: SyntaxProtocol,
    accessibleAfter: AbsolutePosition? = nil
  ) -> [LookupName] {
    switch Syntax(syntax).as(SyntaxEnum.self) {
    case .variableDecl(let variableDecl):
      variableDecl.bindings.flatMap { binding in
        getNames(from: binding.pattern, accessibleAfter: accessibleAfter != nil ? binding.endPositionBeforeTrailingTrivia : nil)
      }
    case .tuplePattern(let tuplePattern):
      tuplePattern.elements.flatMap { tupleElement in
        getNames(from: tupleElement.pattern, accessibleAfter: accessibleAfter)
      }
    case .valueBindingPattern(let valueBindingPattern):
      getNames(from: valueBindingPattern.pattern, accessibleAfter: accessibleAfter)
    case .expressionPattern(let expressionPattern):
      getNames(from: expressionPattern.expression, accessibleAfter: accessibleAfter)
    case .sequenceExpr(let sequenceExpr):
      sequenceExpr.elements.flatMap { expression in
        getNames(from: expression, accessibleAfter: accessibleAfter)
      }
    case .patternExpr(let patternExpr):
      getNames(from: patternExpr.pattern, accessibleAfter: accessibleAfter)
    case .optionalBindingCondition(let optionalBinding):
      getNames(from: optionalBinding.pattern, accessibleAfter: accessibleAfter)
    case .matchingPatternCondition(let matchingPatternCondition):
      getNames(from: matchingPatternCondition.pattern, accessibleAfter: accessibleAfter)
    case .functionCallExpr(let functionCallExpr):
      functionCallExpr.arguments.flatMap { argument in
        getNames(from: argument.expression, accessibleAfter: accessibleAfter)
      }
    default:
      if let namedDecl = Syntax(syntax).asProtocol(SyntaxProtocol.self) as? NamedDeclSyntax {
        handle(namedDecl: namedDecl, accessibleAfter: accessibleAfter)
      } else if let identifiable = Syntax(syntax).asProtocol(SyntaxProtocol.self) as? IdentifiableSyntax {
        handle(identifiable: identifiable, accessibleAfter: accessibleAfter)
      } else {
        []
      }
    }
  }

  /// Extracts name introduced by `IdentifiableSyntax` node.
  private static func handle(
    identifiable: IdentifiableSyntax,
    accessibleAfter: AbsolutePosition? = nil
  ) -> [LookupName] {
    if let closureCapture = identifiable as? ClosureCaptureSyntax,
      closureCapture.identifier.tokenKind == .keyword(.self)
    {
      return [.implicit(.self(closureCapture))]  // Handle `self` closure capture.
    } else if identifiable.identifier.tokenKind != .wildcard {
      return [.identifier(identifiable, accessibleAfter: accessibleAfter)]
    } else {
      return []
    }
  }

  /// Extracts name introduced by `NamedDeclSyntax` node.
  private static func handle(
    namedDecl: NamedDeclSyntax,
    accessibleAfter: AbsolutePosition? = nil
  ) -> [LookupName] {
    [.declaration(namedDecl, accessibleAfter: accessibleAfter)]
  }
}<|MERGE_RESOLUTION|>--- conflicted
+++ resolved
@@ -125,7 +125,6 @@
   }
 
   /// Extracts names introduced by the given `syntax` structure.
-<<<<<<< HEAD
   ///
   /// When e.g. looking up a variable declaration like `let a = a`,
   /// we expect `a` to be visible after the whole declaration.
@@ -133,8 +132,6 @@
   /// as the name would already be visible at the `a` reference withing the declaration.
   /// That’s why code block and file scopes have to set
   /// `accessibleAfter` to be the end position of the entire declaration syntax node.
-=======
->>>>>>> 9a28d022
   static func getNames(
     from syntax: SyntaxProtocol,
     accessibleAfter: AbsolutePosition? = nil
