--- conflicted
+++ resolved
@@ -690,61 +690,42 @@
     }
 
     if enableLongTests {
+      #if !os(WASI)
       DispatchQueue.concurrentPerform(iterations: Array(tree.tokens(viewMode: .all)).count) { tokenIndex in
         let flippedTokenTree = TokenPresenceFlipper(flipTokenAtIndex: tokenIndex).rewrite(Syntax(tree))
         _ = ParseDiagnosticsGenerator.diagnostics(for: flippedTokenTree)
         assertRoundTrip(source: flippedTokenTree.syntaxTextBytes, parse, experimentalFeatures: experimentalFeatures, file: file, line: line)
       }
+      #else
+      for tokenIndex in 0..<Array(tree.tokens(viewMode: .all)).count {
+        let flippedTokenTree = TokenPresenceFlipper(flipTokenAtIndex: tokenIndex).rewrite(Syntax(tree))
+        _ = ParseDiagnosticsGenerator.diagnostics(for: flippedTokenTree)
+        assertRoundTrip(source: flippedTokenTree.syntaxTextBytes, parse, experimentalFeatures: experimentalFeatures, file: file, line: line)
+      }
+      #endif
 
       #if SWIFTPARSER_ENABLE_ALTERNATE_TOKEN_INTROSPECTION
       let mutations: [(offset: Int, replacement: TokenSpec)] = parser.alternativeTokenChoices.flatMap { offset, replacements in
         return replacements.map { (offset, $0) }
       }
+      #if !os(WASI)
       DispatchQueue.concurrentPerform(iterations: mutations.count) { index in
         let mutation = mutations[index]
         let alternateSource = MutatedTreePrinter.print(tree: Syntax(tree), mutations: [mutation.offset: mutation.replacement])
         assertRoundTrip(source: alternateSource, parse, experimentalFeatures: experimentalFeatures, file: file, line: line)
       }
+      #else
+      for index in 0..<mutations.count {
+        let mutation = mutations[index]
+        let alternateSource = MutatedTreePrinter.print(tree: Syntax(tree), mutations: [mutation.offset: mutation.replacement])
+        assertRoundTrip(source: alternateSource, parse, experimentalFeatures: experimentalFeatures, file: file, line: line)
+      }
       #endif
-    }
-  }
-}
-
-<<<<<<< HEAD
-  if enableLongTests {
-    #if !os(WASI)
-    DispatchQueue.concurrentPerform(iterations: Array(tree.tokens(viewMode: .all)).count) { tokenIndex in
-      let flippedTokenTree = TokenPresenceFlipper(flipTokenAtIndex: tokenIndex).rewrite(Syntax(tree))
-      _ = ParseDiagnosticsGenerator.diagnostics(for: flippedTokenTree)
-      assertRoundTrip(source: flippedTokenTree.syntaxTextBytes, parse, file: file, line: line)
-    }
-    #else
-    for tokenIndex in 0..<Array(tree.tokens(viewMode: .all)).count {
-      let flippedTokenTree = TokenPresenceFlipper(flipTokenAtIndex: tokenIndex).rewrite(Syntax(tree))
-      _ = ParseDiagnosticsGenerator.diagnostics(for: flippedTokenTree)
-      assertRoundTrip(source: flippedTokenTree.syntaxTextBytes, parse, file: file, line: line)
-    }
-    #endif
-
-    #if SWIFTPARSER_ENABLE_ALTERNATE_TOKEN_INTROSPECTION
-    let mutations: [(offset: Int, replacement: TokenSpec)] = parser.alternativeTokenChoices.flatMap { offset, replacements in
-      return replacements.map { (offset, $0) }
-    }
-    #if !os(WASI)
-    DispatchQueue.concurrentPerform(iterations: mutations.count) { index in
-      let mutation = mutations[index]
-      let alternateSource = MutatedTreePrinter.print(tree: Syntax(tree), mutations: [mutation.offset: mutation.replacement])
-      assertRoundTrip(source: alternateSource, parse, file: file, line: line)
-    }
-    #else
-    for index in 0..<mutations.count {
-      let mutation = mutations[index]
-      let alternateSource = MutatedTreePrinter.print(tree: Syntax(tree), mutations: [mutation.offset: mutation.replacement])
-      assertRoundTrip(source: alternateSource, parse, file: file, line: line)
-    }
-    #endif
-    #endif
-=======
+      #endif
+    }
+  }
+}
+
 /// Removes trivia from all tokens that don’t occur inside multiline string
 /// literals.
 ///
@@ -766,7 +747,6 @@
     } else {
       return super.visit(node)
     }
->>>>>>> e99a5738
   }
 
   override func visit(_ token: TokenSyntax) -> TokenSyntax {
