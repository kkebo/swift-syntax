--- conflicted
+++ resolved
@@ -20,15 +20,10 @@
   }
 }
 
-<<<<<<< HEAD
 #if !os(WASI)
-class MultithreadingTests: XCTestCase {
-
-=======
 // Marked as `@unchecked Sendable` to work around rdar://130094927, which complains about `MultithreadingTests` not conforming to
 // `Sendable`.
 class MultithreadingTests: XCTestCase, @unchecked Sendable {
->>>>>>> 24a2501a
   public func testPathological() {
     let tuple = TupleTypeSyntax(
       leftParen: .leftParenToken(),
